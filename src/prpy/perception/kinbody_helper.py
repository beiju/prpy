--- conflicted
+++ resolved
@@ -22,16 +22,9 @@
         with kinbody.GetEnv():
             pose = kinbody.GetTransform()
 
-<<<<<<< HEAD
-    import numpy
-    import tf
-    import rospy
-    listener = tf.TransformListener()
-=======
     if detection_in_destination is None:
         import tf, rospy
         listener = tf.TransformListener()
->>>>>>> d5afd97b
 
         if pose is None:
             with kinbody.GetEnv():
@@ -50,8 +43,7 @@
         detection_in_destination = numpy.array(numpy.matrix(quaternion_matrix(frame_rot)))
         detection_in_destination[:3,3] = frame_trans
     
-<<<<<<< HEAD
-    with env:
+    with kinbody.GetEnv():
         body_in_destination = numpy.dot(detection_in_destination, kinbody.GetTransform())
 
         if reference_link is not None:
@@ -107,7 +99,7 @@
 
         body_in_detection = numpy.dot(destination_in_detection, body_in_destination)
         kinbody.SetTransform(body_in_detection)
-=======
+
     body_in_destination = numpy.dot(detection_in_destination, pose)
 
     if reference_link is not None:
@@ -118,5 +110,4 @@
 
     body_in_or= numpy.dot(destination_in_or, body_in_destination)
     with kinbody.GetEnv():
-        kinbody.SetTransform(body_in_or)
->>>>>>> d5afd97b
+        kinbody.SetTransform(body_in_or)