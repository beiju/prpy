--- conflicted
+++ resolved
@@ -923,8 +923,6 @@
             return True        
                 
     return False    
-<<<<<<< HEAD
-=======
 
 
 def JointStatesFromTraj(robot, traj, times, derivatives=[0, 1, 2]):
@@ -1117,4 +1115,3 @@
                            of position of size |times| x |derivatives|
     """
     return BodyPointsStatesFromTraj(bodypoints, traj, (time,), derivatives)[0]
->>>>>>> b08ee7e6
