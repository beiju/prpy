--- conflicted
+++ resolved
@@ -730,7 +730,178 @@
     return cspec.ExtractDeltaTime(trajectory.GetWaypoint(0)) is not None
 
 
-<<<<<<< HEAD
+def UntimeTrajectory(trajectory, env=None):
+    """
+    Returns an untimed copy of the provided trajectory.
+
+    This function strips the DeltaTime group from a timed trajectory to create
+    an untimed trajectory.
+
+    @param trajectory: an OpenRAVE trajectory
+    @returns: an untimed copy of the provided trajectory.
+    """
+    cspec = trajectory.GetConfigurationSpecification()
+    cspec.RemoveGroups('deltatime', True)
+    waypoints = trajectory.GetWaypoints(0, trajectory.GetNumWaypoints(), cspec)
+
+    path = openravepy.RaveCreateTrajectory(env or trajectory.GetEnv(),
+                                           trajectory.GetXMLId())
+    path.Init(cspec)
+    path.Insert(0, waypoints)
+    return path
+
+
+def ComputeUnitTiming(robot, traj, env=None):
+    """
+    Compute the unit velocity timing of a path or trajectory.
+
+    @param robot: robot whose DOFs should be considered
+    @param traj: path or trajectory
+    @param env: environment to create the output trajectory in; defaults to the
+                same environment as the input trajectory
+    @returns: trajectory with unit velocity timing
+    """
+    from openravepy import RaveCreateTrajectory
+
+    if env is None:
+        env = traj.GetEnv()
+
+    cspec = traj.GetConfigurationSpecification()
+    cspec.AddDeltaTimeGroup()
+    dof_indices, _ = cspec.ExtractUsedIndices(robot)
+
+    new_traj = RaveCreateTrajectory(env, '')
+    new_traj.Init(cspec)
+
+    for i in range(traj.GetNumWaypoints()):
+        waypoint = traj.GetWaypoint(i, cspec)
+        dof_values = cspec.ExtractJointValues(waypoint, robot, dof_indices)
+
+        if i == 0:
+            deltatime = 0.
+        else:
+            deltatime = numpy.linalg.norm(dof_values - dof_values_prev)
+
+        dof_values_prev = dof_values
+
+        cspec.InsertDeltaTime(waypoint, deltatime)
+        new_traj.Insert(i, waypoint)
+
+    return new_traj
+
+
+def GetCollisionCheckPts(robot, traj, include_start=True, start_time=0.,
+                         first_step=None, epsilon=1e-6):
+    """
+    Generate a list of (time, configuration) pairs to collision check.
+
+    If every generated configuration is collision free, then the trajectory is
+    guaranteed to be collision free up to DOF resolution. This function only
+    operates on timed trajectories. If you want to use this function on a path,
+    then consider using the util.ComputeUnitTiming function to compute its
+    arclength parameterization.
+
+    @param trajectory: timed trajectory
+    @returns generator of (time, configuration) pairs 
+    """
+
+    # TODO: This enters an infinite loop if start_time is non-zero.
+
+    if not IsTimedTrajectory(traj):
+        raise ValueError(
+            'Trajectory must be timed. If you want to use this function on a'
+            ' path, then consider using util.ComputeUnitTiming to compute its'
+            ' arclength parameterization.')
+
+
+    cspec = traj.GetConfigurationSpecification()
+    dof_indices, _ = cspec.ExtractUsedIndices(robot)
+    q_resolutions = robot.GetDOFResolutions()[dof_indices]
+    duration = traj.GetDuration()
+
+    if not (0. <= start_time < duration + epsilon):
+        raise ValueError(
+            'Start time {:.6f} is out of range [0, {:.6f}].'.format(
+                start_time, duration))
+
+    start_time = min(start_time, duration)
+
+    if first_step is None:
+        first_step = duration - start_time
+
+    if not (0. < first_step <= duration - start_time):
+        raise ValueError(
+            'First step {:.6f} is out of range (0, {:.6f}]'.format(
+                first_step, duration - start_time))
+
+    # Bisection method. Start at the begining of the trajectory and initialize
+    # the stepsize to the end of the trajectory.
+    t_prev = start_time
+    q_prev = cspec.ExtractJointValues(
+        traj.GetWaypoint(t_prev), robot, dof_indices)
+    dt = first_step
+
+    # Always collision check the first point.
+    if include_start:
+        yield t_prev, q_prev
+
+    while t_prev < duration - epsilon:
+        t_curr = t_prev + dt
+        q_curr = cspec.ExtractJointValues(
+            traj.Sample(t_curr), robot, dof_indices)
+
+        # Step violated dof resolution. Halve the step size and continue.
+        if (numpy.abs(q_curr - q_prev) > q_resolutions).any():
+            dt = dt / 2.
+        # Yield this configuration. Double the step size and continue.
+        else:
+            yield t_curr, q_curr
+
+            q_prev = q_curr
+            t_prev = min(t_curr, duration)
+            dt = 2. * dt
+
+
+def IsInCollision(traj, robot, selfcoll_only=False):
+    report = openravepy.CollisionReport()
+
+    #get trajectory length
+    NN = traj.GetNumWaypoints()
+    ii = 0
+    total_dist = 0.0
+    for ii in range(NN-1):
+        point1 = traj.GetWaypoint(ii)
+        point2 = traj.GetWaypoint(ii+1)
+        dist = 0.0
+        total_dof = robot.GetActiveDOF()
+        for jj in range(total_dof):
+            dist += pow(point1[jj]-point2[jj],2)
+        total_dist += numpy.sqrt(dist)
+
+    step_dist = 0.04
+
+    if traj.GetDuration()<0.001:
+        openravepy.planningutils.RetimeActiveDOFTrajectory(traj,robot)
+    total_time = traj.GetDuration()
+    step_time = total_time*step_dist/total_dist
+
+    #check
+    for time in numpy.arange(0.0,total_time,step_time):
+        point = traj.Sample(time)
+        collision = False
+        with robot.GetEnv():
+            robot.SetActiveDOFValues(point)
+            if robot.CheckSelfCollision(report):
+                collision = True
+            if not collision:
+                if  (not selfcoll_only) and robot.GetEnv().CheckCollision(robot,report):
+                    collision = True
+        if collision:
+            return True        
+                
+    return False    
+
+
 def JointStatesFromTraj(robot, traj, times, derivatives=[0, 1, 2]):
     """
     Helper function to extract the joint position, velocity and acceleration
@@ -920,176 +1091,4 @@
                            The i-th element is the derivatives[i]-th derivative
                            of position of size |times| x |derivatives|
     """
-    return BodyPointsStatesFromTraj(bodypoints, traj, (time,), derivatives)[0]
-=======
-def UntimeTrajectory(trajectory, env=None):
-    """
-    Returns an untimed copy of the provided trajectory.
-
-    This function strips the DeltaTime group from a timed trajectory to create
-    an untimed trajectory.
-
-    @param trajectory: an OpenRAVE trajectory
-    @returns: an untimed copy of the provided trajectory.
-    """
-    cspec = trajectory.GetConfigurationSpecification()
-    cspec.RemoveGroups('deltatime', True)
-    waypoints = trajectory.GetWaypoints(0, trajectory.GetNumWaypoints(), cspec)
-
-    path = openravepy.RaveCreateTrajectory(env or trajectory.GetEnv(),
-                                           trajectory.GetXMLId())
-    path.Init(cspec)
-    path.Insert(0, waypoints)
-    return path
-
-
-def ComputeUnitTiming(robot, traj, env=None):
-    """
-    Compute the unit velocity timing of a path or trajectory.
-
-    @param robot: robot whose DOFs should be considered
-    @param traj: path or trajectory
-    @param env: environment to create the output trajectory in; defaults to the
-                same environment as the input trajectory
-    @returns: trajectory with unit velocity timing
-    """
-    from openravepy import RaveCreateTrajectory
-
-    if env is None:
-        env = traj.GetEnv()
-
-    cspec = traj.GetConfigurationSpecification()
-    cspec.AddDeltaTimeGroup()
-    dof_indices, _ = cspec.ExtractUsedIndices(robot)
-
-    new_traj = RaveCreateTrajectory(env, '')
-    new_traj.Init(cspec)
-
-    for i in range(traj.GetNumWaypoints()):
-        waypoint = traj.GetWaypoint(i, cspec)
-        dof_values = cspec.ExtractJointValues(waypoint, robot, dof_indices)
-
-        if i == 0:
-            deltatime = 0.
-        else:
-            deltatime = numpy.linalg.norm(dof_values - dof_values_prev)
-
-        dof_values_prev = dof_values
-
-        cspec.InsertDeltaTime(waypoint, deltatime)
-        new_traj.Insert(i, waypoint)
-
-    return new_traj
-
-
-def GetCollisionCheckPts(robot, traj, include_start=True, start_time=0.,
-                         first_step=None, epsilon=1e-6):
-    """
-    Generate a list of (time, configuration) pairs to collision check.
-
-    If every generated configuration is collision free, then the trajectory is
-    guaranteed to be collision free up to DOF resolution. This function only
-    operates on timed trajectories. If you want to use this function on a path,
-    then consider using the util.ComputeUnitTiming function to compute its
-    arclength parameterization.
-
-    @param trajectory: timed trajectory
-    @returns generator of (time, configuration) pairs 
-    """
-
-    # TODO: This enters an infinite loop if start_time is non-zero.
-
-    if not IsTimedTrajectory(traj):
-        raise ValueError(
-            'Trajectory must be timed. If you want to use this function on a'
-            ' path, then consider using util.ComputeUnitTiming to compute its'
-            ' arclength parameterization.')
-
-
-    cspec = traj.GetConfigurationSpecification()
-    dof_indices, _ = cspec.ExtractUsedIndices(robot)
-    q_resolutions = robot.GetDOFResolutions()[dof_indices]
-    duration = traj.GetDuration()
-
-    if not (0. <= start_time < duration + epsilon):
-        raise ValueError(
-            'Start time {:.6f} is out of range [0, {:.6f}].'.format(
-                start_time, duration))
-
-    start_time = min(start_time, duration)
-
-    if first_step is None:
-        first_step = duration - start_time
-
-    if not (0. < first_step <= duration - start_time):
-        raise ValueError(
-            'First step {:.6f} is out of range (0, {:.6f}]'.format(
-                first_step, duration - start_time))
-
-    # Bisection method. Start at the begining of the trajectory and initialize
-    # the stepsize to the end of the trajectory.
-    t_prev = start_time
-    q_prev = cspec.ExtractJointValues(
-        traj.GetWaypoint(t_prev), robot, dof_indices)
-    dt = first_step
-
-    # Always collision check the first point.
-    if include_start:
-        yield t_prev, q_prev
-
-    while t_prev < duration - epsilon:
-        t_curr = t_prev + dt
-        q_curr = cspec.ExtractJointValues(
-            traj.Sample(t_curr), robot, dof_indices)
-
-        # Step violated dof resolution. Halve the step size and continue.
-        if (numpy.abs(q_curr - q_prev) > q_resolutions).any():
-            dt = dt / 2.
-        # Yield this configuration. Double the step size and continue.
-        else:
-            yield t_curr, q_curr
-
-            q_prev = q_curr
-            t_prev = min(t_curr, duration)
-            dt = 2. * dt
-
-
-def IsInCollision(traj, robot, selfcoll_only=False):
-    report = openravepy.CollisionReport()
-
-    #get trajectory length
-    NN = traj.GetNumWaypoints()
-    ii = 0
-    total_dist = 0.0
-    for ii in range(NN-1):
-        point1 = traj.GetWaypoint(ii)
-        point2 = traj.GetWaypoint(ii+1)
-        dist = 0.0
-        total_dof = robot.GetActiveDOF()
-        for jj in range(total_dof):
-            dist += pow(point1[jj]-point2[jj],2)
-        total_dist += numpy.sqrt(dist)
-
-    step_dist = 0.04
-
-    if traj.GetDuration()<0.001:
-        openravepy.planningutils.RetimeActiveDOFTrajectory(traj,robot)
-    total_time = traj.GetDuration()
-    step_time = total_time*step_dist/total_dist
-
-    #check
-    for time in numpy.arange(0.0,total_time,step_time):
-        point = traj.Sample(time)
-        collision = False
-        with robot.GetEnv():
-            robot.SetActiveDOFValues(point)
-            if robot.CheckSelfCollision(report):
-                collision = True
-            if not collision:
-                if  (not selfcoll_only) and robot.GetEnv().CheckCollision(robot,report):
-                    collision = True
-        if collision:
-            return True        
-                
-    return False    
->>>>>>> 6debbfbd
+    return BodyPointsStatesFromTraj(bodypoints, traj, (time,), derivatives)[0]