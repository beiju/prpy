#!/usr/bin/env python

# Copyright (c) 2013, Carnegie Mellon University
# All rights reserved.
# Authors: Michael Koval <mkoval@cs.cmu.edu>
# Authors: Siddhartha Srinivasa <siddh@cs.cmu.edu>
#
# Redistribution and use in source and binary forms, with or without
# modification, are permitted provided that the following conditions are met:
#
# - Redistributions of source code must retain the above copyright notice, this
#   list of conditions and the following disclaimer.
# - Redistributions in binary form must reproduce the above copyright notice,
#   this list of conditions and the following disclaimer in the documentation
#   and/or other materials provided with the distribution.
# - Neither the name of Carnegie Mellon University nor the names of its
#   contributors may be used to endorse or promote products derived from this
#   software without specific prior written permission.
#
# THIS SOFTWARE IS PROVIDED BY THE COPYRIGHT HOLDERS AND CONTRIBUTORS "AS IS"
# AND ANY EXPRESS OR IMPLIED WARRANTIES, INCLUDING, BUT NOT LIMITED TO, THE
# IMPLIED WARRANTIES OF MERCHANTABILITY AND FITNESS FOR A PARTICULAR PURPOSE
# ARE DISCLAIMED. IN NO EVENT SHALL THE COPYRIGHT HOLDER OR CONTRIBUTORS BE
# LIABLE FOR ANY DIRECT, INDIRECT, INCIDENTAL, SPECIAL, EXEMPLARY, OR
# CONSEQUENTIAL DAMAGES (INCLUDING, BUT NOT LIMITED TO, PROCUREMENT OF
# SUBSTITUTE GOODS OR SERVICES; LOSS OF USE, DATA, OR PROFITS; OR BUSINESS
# INTERRUPTION) HOWEVER CAUSED AND ON ANY THEORY OF LIABILITY, WHETHER IN
# CONTRACT, STRICT LIABILITY, OR TORT (INCLUDING NEGLIGENCE OR OTHERWISE)
# ARISING IN ANY WAY OUT OF THE USE OF THIS SOFTWARE, EVEN IF ADVISED OF THE
# POSSIBILITY OF SUCH DAMAGE.

import logging, numpy, openravepy, scipy.misc, time, threading, math
import scipy.optimize


logger = logging.getLogger(__name__)


def create_sensor(env, args, anonymous=True):
    sensor = openravepy.RaveCreateSensor(env, args)
    if sensor is None:
        raise Exception("Creating '%s' sensor failed." % args.split()[0])

    env.Add(sensor, anonymous)
    return sensor

def CreatePlannerParametersString(options, params=None,
                                  remove_postprocessing=True):
    """ Creates an OpenRAVE parameter XML string.

    OpenRAVE planners have an InitPlan function that either take an instance of
    the PlannerParameters() struct or the serialized XML version of this
    struct. Unfortunately, it is not possible to override several default
    options in the Python API. This function takes a seed PlannerParameters
    struct and a dictionary of key-value pairs to override. It returns XML that
    can be passed directly to InitPlan.

    @param options: dictionary of key-value pairs
    @type  options: {str: str}
    @param params: input struct (defaults to the defaults in OpenRAVE)
    @type  params: openravepy.Planner.PlannerParameters
    @return planner parameters string XML
    @rtype  str
    """
    import lxml.etree
    import openravepy
    from copy import deepcopy

    options = deepcopy(options)
    if remove_postprocessing:
        options['_postprocessing'] = None

    if params is None:
        params = openravepy.Planner.PlannerParameters()

    params_xml = lxml.etree.fromstring(params.__repr__().split('"""')[1])

    for key, value in options.iteritems():
        element = params_xml.find(key)

        # Remove a value if "value" is None.
        if value is None:
            if element is not None:
                params_xml.remove(element)
        # Add (or overwrite) and existing value.
        else:
            if element is None:
                element = lxml.etree.SubElement(params_xml, key)

            element.text = str(value)

    if remove_postprocessing:
        params_xml.append(
            lxml.etree.fromstring("""<_postprocessing planner=""><_nmaxiterations>20</_nmaxiterations><_postprocessing planner="parabolicsmoother"><_nmaxiterations>100</_nmaxiterations></_postprocessing></_postprocessing>""")
        )

    return lxml.etree.tostring(params_xml)

def HasAffineDOFs(cspec):
    def has_group(cspec, group_name):
        try:
            cspec.GetGroupFromName(group_name)
            return True
        except openravepy.openrave_exception:
            return False

    return (has_group(cspec, 'affine_transform')
         or has_group(cspec, 'affine_velocities')
         or has_group(cspec, 'affine_accelerations'))

def GetTrajectoryIndices(traj):
    try:
        joint_values_group = traj.GetConfigurationSpecification().GetGroupFromName('joint_values')
        return numpy.array([ int(index) for index in joint_values_group.name.split()[2:] ])
    except openravepy.openrave_exception:
        return list()

def WaitForControllers(controllers, timeout=None, rate=20):
    running_controllers = set(controllers)
    start_time = time.time()
    timestep = 1.0 / rate

    while running_controllers:
        # Check for a timeout.
        now_time = time.time()
        if timeout is not None and now_time - start_time > timeout:
            return False

        # Check if the trajectory is done.
        done_controllers = set()
        for controller in running_controllers:
            if controller.IsDone():
                done_controllers.add(controller)

        running_controllers -= done_controllers
        time.sleep(timestep)

    return True

def SetCameraFromXML(viewer, xml):
    if isinstance(viewer, openravepy.Environment):
        viewer = viewer.GetViewer()

    import lxml.etree
    from StringIO import StringIO
    padded_xml = '<bogus>{0:s}</bogus>'.format(xml)
    camera_xml = lxml.etree.parse(StringIO(padded_xml))

    translation_raw = camera_xml.find('//camtrans').text
    axis_raw = camera_xml.find('//camrotationaxis').text
    focal_raw = camera_xml.find('//camfocal').text

    translation = numpy.loadtxt(StringIO(translation_raw))
    axis_angle = numpy.loadtxt(StringIO(axis_raw))
    axis_angle = axis_angle[3] * axis_angle[0:3] * (numpy.pi / 180)
    focal = float(focal_raw)

    transform = openravepy.matrixFromAxisAngle(axis_angle)
    transform[0:3, 3] = translation
    viewer.SetCamera(transform, focal)

def TakeSnapshot(viewer, path=None, show_figures=True, width=1920, height=1080, fx=640, fy=640):
    if isinstance(viewer, openravepy.Environment):
        viewer = viewer.GetViewer()

    viewer.SendCommand('SetFiguresInCamera {0:d}'.format(show_figures))
    image = viewer.GetCameraImage(width, height, viewer.GetCameraTransform(),
                                  [ fx, fy, width/2, height/2 ])

    if path is not None:
        scipy.misc.imsave(path, image)

    return image

def ComputeAinv(N,dof):
    dt = 1.0/(N-1)
    K=numpy.mat(numpy.zeros((N-1,N-1)))
    for i in range(1,N-1):
        K[i,i]=1/dt;
        K[i,i-1]=-1/dt;
    K[0,0]=1/dt;
    A=K.transpose()*K
    invA_small=numpy.linalg.inv(A)
    
    #tensorize
    invA = numpy.mat(numpy.zeros([(N)*dof,(N)*dof]))
    for i in range(1,N):
        for j in range(1,N):
            for k in range(dof):
                invA[i*dof+k,j*dof+k] = invA_small[i-1,j-1]
    return invA
    
def MatrixToTraj(traj_matrix,cs,dof,robot):
    env = robot.GetEnv()
    traj = openravepy.RaveCreateTrajectory(env,'')
    traj.Init(cs)
    for i in range(numpy.size(traj_matrix)/dof):
        tp = traj_matrix[range(i*dof,i*dof+dof)]
        tp = numpy.array(tp.transpose())[0]
        traj.Insert(i,tp)
    openravepy.planningutils.RetimeActiveDOFTrajectory(traj,robot,False,0.2,0.2,"LinearTrajectoryRetimer","")
    return traj
    
def TrajToMatrix(traj,dof):
    traj_matrix = numpy.zeros(dof*(traj.GetNumWaypoints()))
    traj_matrix = numpy.mat(traj_matrix).transpose()
    for i in range(traj.GetNumWaypoints()):
        d = traj.GetWaypoint(i)[range(dof)]
        d = numpy.mat(d).transpose()
        traj_matrix[range(i*dof,(i+1)*dof)]=d
    return traj_matrix

def AdaptTrajectory(traj, new_start, new_goal, robot):
    """
    Adapt an existing trajectory to move between a new start and goal. The
    trajectory's configuration specification must contain exactly one group
    called "joint_values". Note that this does NOT collision check the warped
    trajectory.
    @param traj input trajectory
    @param new_start new starting configuration
    @param new_goal new goal configuration
    @param robot
    @return adapted trajectory
    """
    # TODO: check joint limits
    # TODO: support arbitrary trajectory types
    # TODO: collision check the warped trajectory
    # TODO: this should not require a robot as a parameter
    cs = traj.GetConfigurationSpecification()
    dof = cs.GetDOF()
    
    start = traj.GetWaypoint(0)
    start = start[range(dof)]
    goal = traj.GetWaypoint(traj.GetNumWaypoints()-1)
    goal = goal[range(dof)]

    traj_matrix = TrajToMatrix(traj,dof)

    #translate traj to match start
    diff_start = new_start - start
    diff_start = numpy.mat(diff_start).transpose()
    translated_traj = numpy.zeros(dof*(traj.GetNumWaypoints()))
    translated_traj = numpy.mat(translated_traj).transpose()
    for i in range(traj.GetNumWaypoints()):
        translated_traj[range((i-1)*dof,i*dof)] = traj_matrix[range((i-1)*dof,i*dof)]-diff_start

    #apply goal correction
    new_traj_matrix = translated_traj
    N = traj.GetNumWaypoints()
    goal_translated = new_traj_matrix[range((N-1)*dof,(N)*dof)]
    Ainv = ComputeAinv(N,dof)
    goal_diff = numpy.mat(new_goal).transpose() - goal_translated
    traj_diff = numpy.zeros(dof*(N))
    traj_diff = numpy.mat(traj_diff).transpose()
    traj_diff[range((N-1)*dof,(N)*dof)] = goal_diff
    new_traj_matrix = new_traj_matrix+Ainv*traj_diff/Ainv[N*dof-1,N*dof-1]
    
    new_traj = MatrixToTraj(new_traj_matrix,cs,dof,robot)
    return new_traj


def CopyTrajectory(traj, env=None):
    """
    Create a new copy of a trajectory using its Clone() operator.

    @param traj input trajectory
    @param env optional environment used to initialize a trajectory
    @return copy of the trajectory
    """

    copy_traj = openravepy.RaveCreateTrajectory(env or traj.GetEnv(),
                                                traj.GetXMLId())
    copy_traj.Clone(traj, 0)
    return copy_traj


def GetTrajectoryTags(traj):
    """ Read key/value pairs from a trajectory.

    The metadata is can be set by SetTrajectoryTags; see that function for
    details. If no metadata is set, this function returns an empty dictionary.

    @param traj input trajectory
    @return dictionary of string key/value pairs
    """
    import json

    description = traj.GetDescription()

    if description == '':
        return dict()
    else:
        try:
            return json.loads(description)
        except ValueError as e:
            logger.warning('Failed reading tags from trajectory: %s', e.message)
            return dict()


def SetTrajectoryTags(traj, tags, append=False):
    """ Tag a trajectory with a dictionary of key/value pairs.

    If append = True, then the dictionary of tags is added to any existing tags
    on the trajectory. Otherwise, all existing tags will be replaced. This
    metadata can be accessed by GetTrajectoryTags. Currently, the metadata is
    stored as JSON in the trajectory's description.

    @param traj input trajectory
    @param append if true, retain existing tags on the trajectory
    """
    import json

    if append:
        all_tags = GetTrajectoryTags(traj)
        all_tags.update(tags)
    else:
        all_tags = tags

    traj.SetDescription(json.dumps(all_tags))


def SimplifyTrajectory(traj, robot):
    """
    Re-interpolate trajectory as minimal set of linear segments.

    This function attempts to extract linear segments from the given
    trajectory by iteratively finding extrema waypoints until a set of
    linear segments until all of the original trajectory waypoints are
    within the robot's joint resolutions of the interpolated segments.

    Currently, only untimed trajectories are supported!

    @param robot the robot that should be used for the interpolation
    @param traj input trajectory that will be simplified
    @returns output trajectory of timed linear segments
    """
    from scipy import interpolate

    if traj.GetDuration() != 0.0:
        raise ValueError("Cannot handle timed trajectories yet!")

    if traj.GetNumWaypoints() < 2:
        return traj

    cspec = traj.GetConfigurationSpecification()
    dofs = robot.GetActiveDOFIndices()
    idxs = range(traj.GetNumWaypoints())
    joints = [robot.GetJointFromDOFIndex(d) for d in dofs]

    times = numpy.array(
        idxs if not traj.GetDuration() else
        numpy.cumsum([cspec.ExtractDeltaTime(traj.GetWaypoint(i),
                                             robot, dofs) for i in idxs]))
    values = numpy.array(
        [cspec.ExtractJointValues(traj.GetWaypoint(i), robot, dofs)
         for i in idxs])
    resolutions = numpy.array([j.GetResolution(0) for j in joints])

    # Start with an extrema set of the first to the last waypoint.
    mask = numpy.zeros(times.shape, dtype=bool)
    mask[[0, -1]] = True

    for _ in idxs:
        # Create new interpolation set from current extrema.
        f = interpolate.interp1d(times[mask], values[mask, :],
                                 axis=0, kind='linear')
        errors = numpy.abs(f(times) - values)

        # TODO: Can this be a single call?
        # Find the extrema in the remaining waypoints.
        max_err_idx = numpy.argmax(errors, axis=0)
        max_err_vals = numpy.max(errors, axis=0)

        # Add any extrema that deviated more than joint resolution.
        max_err_idx = max_err_idx[max_err_vals > resolutions]
        mask[max_err_idx] = True

        # If none deviated more than joint resolution, the set is complete.
        if len(max_err_idx) < 0:
            break

    # Return a new reduced trajectory.
    import openravepy
    reduced_traj = openravepy.RaveCreateTrajectory(traj.GetEnv(),
                                                   traj.GetXMLId())
    reduced_traj.Init(cspec)
    for (new_idx, old_idx) in enumerate(mask.nonzero()[0]):
        reduced_traj.Insert(new_idx, traj.GetWaypoint(old_idx))
    return reduced_traj



class Recorder(object):
    MPEG = 13

    def __init__(self, env, filename, width=1920, height=1080, codec=MPEG):
        self.env = env
        self.filename = filename
        self.width = width
        self.height = height
        self.codec = codec

        self.module = openravepy.RaveCreateModule(env, 'ViewerRecorder')
        env.Add(self.module)

    def __enter__(self):
        self.Start()

    def __exit__(self, type, value, traceback):
        self.Stop()
        
    def start(self):
        cmd = 'Start {width:d} {height:d} 30 codec {codec:d} timing realtime filename {filename:s}'\
              '\nviewer {viewer:s}'.format(
            width = self.width,
            height = self.height,
            codec = self.codec,
            filename = self.filename,
            viewer = self.env.GetViewer().GetName()
        )
        self.module.SendCommand(cmd)

    def stop(self):
        self.module.SendCommand('Stop')

class AlignmentToken(object):
    def __init__(self, env, child_frame, extents, pose=None, period=0.05, parent_frame='world'):
        self.child_frame = child_frame
        self.parent_frame = parent_frame
        self.period = period

        with env:
            self.body = openravepy.RaveCreateKinBody(env, '')
            aabbs = numpy.concatenate(([ 0., 0., 0. ], extents)).reshape((1, 6))
            self.body.InitFromBoxes(aabbs, True)
            self.body.SetName('frame:' + child_frame)

            if pose is not None:
                self.body.SetTransform(pose)

            env.Add(self.body, True)

        import tf 
        self.broadcaster = tf.TransformBroadcaster()

        self.update()

    def update(self):
        import rospy

        with self.body.GetEnv():
            or_pose = self.body.GetTransform()
            or_quaternion = openravepy.quatFromRotationMatrix(or_pose)

        position = tuple(or_pose[0:3, 3])
        orientation = (or_quaternion[1], or_quaternion[2], or_quaternion[3], or_quaternion[0])
        self.broadcaster.sendTransform(position, orientation, rospy.Time.now(),
                                       self.child_frame, self.parent_frame)

        self.timer = threading.Timer(self.period, self.update)
        self.timer.daemon = True
        self.timer.start()

    def destroy(self):
        self.body.GetEnv().Remove(self.body)
        self.body = None

class Timer(object):
    def __init__(self, message=None):
        self.message = message
        self.start = 0 

    def __enter__(self):
        if self.message is not None:
            logging.info('%s started execution.', self.message)

        self.start = time.time()
        return self

    def __exit__(self, exc_type, exc_value, traceback):
        self.stop()

        if self.message is not None:
            logging.info('%s executed in %.5f seconds.',
                self.message, self.get_duration()
            )

    def stop(self):
        self.end = time.time()

    def get_duration(self):
        return self.end - self.start


def quadraticPlusJointLimitObjective(dq, J, dx, q, q_min, q_max, delta_joint_penalty=5e-1, lambda_dqdist=0.01, *args):
    '''
    Quadratic plus joint limit avoidance objective function for SciPy's optimization.
    @param dq joint velocity
    @param J Jacobian
    @param dx desired twist
    @param q current joint values
    @param q_min lower joint limit
    @param q_max upper joint limit
    @param delta_joint_penalty distance from limit with penality
    @param lamdbda_dqdist weighting for joint limit penalty
    '''
    
    #compute quadratic distance part
    objective, gradient = quadraticObjective(dq, J, dx)

    #add penalty for joint limit avoidance
    qdiff_lower = delta_joint_penalty - (q-q_min)
    qdiff_upper = delta_joint_penalty - (q_max-q)

    dq_target = [diff_lower if diff_lower > 0. else
                 -diff_upper if diff_upper > 0. else
                 0. for diff_lower, diff_upper in zip(qdiff_lower, qdiff_upper)]

    objective += lambda_dqdist * 0.5 * sum( numpy.square(dq - dq_target))
    gradient += lambda_dqdist * (dq-dq_target)
          
    return objective, gradient


def quadraticObjective(dq, J, dx, *args):
    '''
    Quadratic objective function for SciPy's optimization.
    @param dq joint velocity
    @param J Jacobian
    @param dx desired twist
    @return objective the objective function
    @return gradient the analytical gradient of the objective
    '''
    error = (numpy.dot(J, dq) - dx)
    objective = 0.5*numpy.dot(numpy.transpose(error), error)
    gradient = numpy.dot(numpy.transpose(J), error)
    return objective, gradient


def ComputeJointVelocityFromTwist(
        robot, twist, objective=quadraticObjective, dq_init=None,
        joint_limit_tolerance=3e-2, joint_velocity_limits=None):
    '''
    Computes the optimal joint velocity given a twist by formulating
    the problem as a quadratic optimization with box constraints and
    using SciPy's L-BFGS-B solver.
    @params robot the robot
    @params twist the desired twist in se(3)
            with float('NaN') for dimensions we don't care about
    @params objective optional objective function to optimize
            defaults to quadraticObjective
    @params dq_init optional initial guess for optimal joint velocity
            defaults to robot.GetActiveDOFVelocities()
    @params joint_velocity_limits override the robot's joint velocity limit;
            defaults to robot.GetActiveDOFMaxVel()
    @params joint_limit_tolerance if less then this distance to joint
            limit, velocity is bounded in that direction to 0
    @return dq_opt optimal joint velocity
    @return twist_opt actual achieved twist
            can be different from desired twist due to constraints
    '''
    manip = robot.GetActiveManipulator()
    robot.SetActiveDOFs(manip.GetArmIndices())

    if joint_velocity_limits is None:
        joint_velocity_limits = robot.GetActiveDOFMaxVel()
    elif isinstance(joint_velocity_limits, float):
        joint_velocity_limits = numpy.array(
            [numpy.PINF] * robot.GetActiveDOF())

    if len(joint_velocity_limits) != robot.GetActiveDOF():
        raise ValueError(
            'Joint velocity limits has incorrect length:'
            ' Expected {:d}, got {:d}.'.format(
                robot.GetActiveDOF(), len(joint_velocity_limits)))
    elif (joint_velocity_limits <= 0.).any():
        raise ValueError('One or more joint velocity limit is not positive.')

    jacobian_spatial = manip.CalculateJacobian()
    jacobian_angular = manip.CalculateAngularVelocityJacobian()
    jacobian = numpy.vstack((jacobian_spatial, jacobian_angular))

    rows = [i for i, x in enumerate(twist) if math.isnan(x) is False]
    twist_active = twist[rows]
    jacobian_active = jacobian[rows, :]

    bounds = numpy.column_stack(
        (-joint_velocity_limits, joint_velocity_limits))

    # Check for joint limits
    q_curr = robot.GetActiveDOFValues()
    q_min, q_max = robot.GetActiveDOFLimits()
    dq_bounds = [( 0., max) if q_curr[i] <= q_min[i] + joint_limit_tolerance else
                 (min,  0.) if q_curr[i] >= q_max[i] - joint_limit_tolerance else
                 (min, max) for i, (min, max) in enumerate(bounds)]

    if dq_init is None:
        dq_init = robot.GetActiveDOFVelocities()

    opt = scipy.optimize.fmin_l_bfgs_b(objective, dq_init, fprime=None,
                                       args=(jacobian_active, twist_active, q_curr, q_min, q_max),
                                       bounds=dq_bounds, approx_grad=False)

    dq_opt = opt[0]
    twist_opt = numpy.dot(jacobian, dq_opt)

    return dq_opt, twist_opt


def GeodesicTwist(t1, t2):
    '''
    Computes the twist in global coordinates that corresponds
    to the gradient of the geodesic distance between two transforms.

    @param t1 current transform
    @param t2 goal transform
    @return twist in se(3)
    '''
    trel = numpy.dot(numpy.linalg.inv(t1), t2)
    trans = numpy.dot(t1[0:3, 0:3], trel[0:3, 3])
    omega = numpy.dot(t1[0:3, 0:3],
                      openravepy.axisAngleFromRotationMatrix(
                        trel[0:3, 0:3]))
    return numpy.hstack((trans, omega))


def GeodesicError(t1, t2):
    '''
    Computes the error in global coordinates between two transforms

    @param t1 current transform
    @param t2 goal transform
    @return a 4-vector of [dx, dy, dz, solid angle]
    '''
    trel = numpy.dot(numpy.linalg.inv(t1), t2)
    trans = numpy.dot(t1[0:3, 0:3], trel[0:3, 3])
    omega = openravepy.axisAngleFromRotationMatrix(trel[0:3, 0:3])
    angle = numpy.linalg.norm(omega)
    return numpy.hstack((trans, angle))


def GeodesicDistance(t1, t2, r=1.0):
    '''
    Computes the geodesic distance between two transforms

    @param t1 current transform
    @param t2 goal transform
    @param r in units of meters/radians converts radians to meters
    '''
    error = GeodesicError(t1, t2)
    error[3] = r*error[3]
    return numpy.linalg.norm(error)

def FindCatkinResource(package, relative_path):
    '''
    Find a Catkin resource in the share directory or
    the package source directory. Raises IOError
    if resource is not found.
    
    @param relative_path Path relative to share or package 
    source directory
    @param package The package to search in
    @return Absolute path to resource 
    '''
    from catkin.find_in_workspaces import find_in_workspaces
    
    paths = find_in_workspaces(project=package, search_dirs=['share'],
                               path=relative_path, first_match_only=True)

    if paths and len(paths) == 1:
        return paths[0]
    else:
        raise IOError('Loading resource "{:s}" failed.'.format(
                      relative_path))


def IsAtTrajectoryStart(robot, trajectory):
    """
    Check if robot's DOFs match the start configuration of a trajectory.

    This function examines the current DOF values of the specified robot and
    compares these values to the first waypoint of the specified trajectory.
    If every DOF value specified in the trajectory differs by less than the
    DOF resolution of the specified joint/axis then it will return True.
    Otherwise, it returns False.

    @param robot: the robot whose active DOFs will be checked
    @param trajectory: the trajectory whose start configuration will be checked
    @returns: True if the robot's active DOFs match the given trajectory
              False if one or more active DOFs differ by DOF resolution
    """
    # Get used indices and starting configuration from trajectory.
    cspec = trajectory.GetConfigurationSpecification()
    dof_indices, _ = cspec.ExtractUsedIndices(robot)
    traj_values = cspec.ExtractJointValues(
        trajectory.GetWaypoint(0), robot, dof_indices)

    # Get current configuration of robot for used indices.
    with robot.GetEnv():
        robot_values = robot.GetDOFValues(dof_indices)
        dof_resolutions = robot.GetDOFResolutions(dof_indices)

    # Check deviation in each DOF, using OpenRAVE's SubtractValue function.
    dof_infos = zip(dof_indices, traj_values, robot_values, dof_resolutions)
    for dof_index, traj_value, robot_value, dof_resolution in dof_infos:
        # Look up the Joint and Axis of the DOF from the robot.
        joint = robot.GetJointFromDOFIndex(dof_index)
        axis = dof_index - joint.GetDOFIndex()

        # If any joint deviates too much, return False.
        delta_value = abs(joint.SubtractValue(traj_value, robot_value, axis))
        if delta_value > dof_resolution:
            return False

    # If all joints match, return True.
    return True


def IsTimedTrajectory(trajectory):
    """
    Returns True if the trajectory is timed.

    This function checks whether a trajectory has a valid `deltatime` group,
    indicating that it is a timed trajectory.

    @param trajectory: an OpenRAVE trajectory
    @returns: True if the trajectory is timed, False otherwise
    """
    cspec = trajectory.GetConfigurationSpecification()
    return cspec.ExtractDeltaTime(trajectory.GetWaypoint(0)) is not None


<<<<<<< HEAD
def ComputeEnabledAABB(kinbody):
    """
    Returns the AABB of the enabled links of a KinBody.

    @param kinbody: an OpenRAVE KinBody
    @returns: AABB of the enabled links of the KinBody
    """
    from numpy import NINF, PINF
    from openravepy import AABB

    min_corner = numpy.array([PINF] * 3)
    max_corner = numpy.array([NINF] * 3)

    for link in kinbody.GetLinks():
        if link.IsEnabled():
            link_aabb = link.ComputeAABB()
            center = link_aabb.pos()
            half_extents = link_aabb.extents()
            min_corner = numpy.minimum(center - half_extents, min_corner)
            max_corner = numpy.maximum(center + half_extents, max_corner)

    center = (min_corner + max_corner) / 2.
    half_extents = (max_corner - min_corner) / 2.
    return AABB(center, half_extents)
=======
def ComputeUnitTiming(robot, traj, env=None):
    """
    Compute the unit velocity timing of a path or trajectory.

    @param robot: robot whose DOFs should be considered
    @param traj: path or trajectory
    @param env: environment to create the output trajectory in; defaults to the
                same environment as the input trajectory
    @returns: trajectory with unit velocity timing
    """
    from openravepy import RaveCreateTrajectory

    if env is None:
        env = traj.GetEnv()

    cspec = traj.GetConfigurationSpecification()
    cspec.AddDeltaTimeGroup()
    dof_indices, _ = cspec.ExtractUsedIndices(robot)

    new_traj = RaveCreateTrajectory(env, '')
    new_traj.Init(cspec)

    for i in range(traj.GetNumWaypoints()):
        waypoint = traj.GetWaypoint(i, cspec)
        dof_values = cspec.ExtractJointValues(waypoint, robot, dof_indices)

        if i == 0:
            deltatime = 0.
        else:
            deltatime = numpy.linalg.norm(dof_values - dof_values_prev)

        dof_values_prev = dof_values

        cspec.InsertDeltaTime(waypoint, deltatime)
        new_traj.Insert(i, waypoint)

    return new_traj


def GetCollisionCheckPts(robot, traj, include_start=True, start_time=0.,
                         first_step=None, epsilon=1e-6):
    """
    Generate a list of (time, configuration) pairs to collision check.

    If every generated configuration is collision free, then the trajectory is
    guaranteed to be collision free up to DOF resolution. This function only
    operates on timed trajectories. If you want to use this function on a path,
    then consider using the util.ComputeUnitTiming function to compute its
    arclength parameterization.

    @param trajectory: timed trajectory
    @returns generator of (time, configuration) pairs 
    """

    # TODO: This enters an infinite loop if start_time is non-zero.

    if not IsTimedTrajectory(traj):
        raise ValueError(
            'Trajectory must be timed. If you want to use this function on a'
            ' path, then consider using util.ComputeUnitTiming to compute its'
            ' arclength parameterization.')


    cspec = traj.GetConfigurationSpecification()
    dof_indices, _ = cspec.ExtractUsedIndices(robot)
    q_resolutions = robot.GetDOFResolutions()[dof_indices]
    duration = traj.GetDuration()

    if not (0. <= start_time < duration + epsilon):
        raise ValueError(
            'Start time {:.6f} is out of range [0, {:.6f}].'.format(
                start_time, duration))

    start_time = min(start_time, duration)

    if first_step is None:
        first_step = duration - start_time

    if not (0. < first_step <= duration - start_time):
        raise ValueError(
            'First step {:.6f} is out of range (0, {:.6f}]'.format(
                first_step, duration - start_time))

    # Bisection method. Start at the begining of the trajectory and initialize
    # the stepsize to the end of the trajectory.
    t_prev = start_time
    q_prev = cspec.ExtractJointValues(
        traj.GetWaypoint(t_prev), robot, dof_indices)
    dt = first_step

    # Always collision check the first point.
    if include_start:
        yield t_prev, q_prev

    while t_prev < duration - epsilon:
        t_curr = t_prev + dt
        q_curr = cspec.ExtractJointValues(
            traj.Sample(t_curr), robot, dof_indices)

        # Step violated dof resolution. Halve the step size and continue.
        if (numpy.abs(q_curr - q_prev) > q_resolutions).any():
            dt = dt / 2.
        # Yield this configuration. Double the step size and continue.
        else:
            yield t_curr, q_curr

            q_prev = q_curr
            t_prev = min(t_curr, duration)
            dt = 2. * dt


def IsInCollision(traj, robot, selfcoll_only=False):
    report = openravepy.CollisionReport()

    #get trajectory length
    NN = traj.GetNumWaypoints()
    ii = 0
    total_dist = 0.0
    for ii in range(NN-1):
        point1 = traj.GetWaypoint(ii)
        point2 = traj.GetWaypoint(ii+1)
        dist = 0.0
        total_dof = robot.GetActiveDOF()
        for jj in range(total_dof):
            dist += pow(point1[jj]-point2[jj],2)
        total_dist += numpy.sqrt(dist)

    step_dist = 0.04

    if traj.GetDuration()<0.001:
        openravepy.planningutils.RetimeActiveDOFTrajectory(traj,robot)
    total_time = traj.GetDuration()
    step_time = total_time*step_dist/total_dist

    #check
    for time in numpy.arange(0.0,total_time,step_time):
        point = traj.Sample(time)
        collision = False
        with robot.GetEnv():
            robot.SetActiveDOFValues(point)
            if robot.CheckSelfCollision(report):
                collision = True
            if not collision:
                if  (not selfcoll_only) and robot.GetEnv().CheckCollision(robot,report):
                    collision = True
        if collision:
            return True        
                
    return False    
>>>>>>> b0c20875
<|MERGE_RESOLUTION|>--- conflicted
+++ resolved
@@ -715,7 +715,6 @@
     # If all joints match, return True.
     return True
 
-
 def IsTimedTrajectory(trajectory):
     """
     Returns True if the trajectory is timed.
@@ -729,8 +728,6 @@
     cspec = trajectory.GetConfigurationSpecification()
     return cspec.ExtractDeltaTime(trajectory.GetWaypoint(0)) is not None
 
-
-<<<<<<< HEAD
 def ComputeEnabledAABB(kinbody):
     """
     Returns the AABB of the enabled links of a KinBody.
@@ -755,7 +752,7 @@
     center = (min_corner + max_corner) / 2.
     half_extents = (max_corner - min_corner) / 2.
     return AABB(center, half_extents)
-=======
+
 def ComputeUnitTiming(robot, traj, env=None):
     """
     Compute the unit velocity timing of a path or trajectory.
@@ -905,4 +902,3 @@
             return True        
                 
     return False    
->>>>>>> b0c20875
