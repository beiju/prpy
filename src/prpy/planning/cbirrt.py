#!/usr/bin/env python

# Copyright (c) 2013, Carnegie Mellon University
# All rights reserved.
# Authors: Michael Koval <mkoval@cs.cmu.edu>
#
# Redistribution and use in source and binary forms, with or without
# modification, are permitted provided that the following conditions are met:
# 
# - Redistributions of source code must retain the above copyright notice, this
#   list of conditions and the following disclaimer.
# - Redistributions in binary form must reproduce the above copyright notice,
#   this list of conditions and the following disclaimer in the documentation
#   and/or other materials provided with the distribution.
# - Neither the name of Carnegie Mellon University nor the names of its
#   contributors may be used to endorse or promote products derived from this
#   software without specific prior written permission.
# 
# THIS SOFTWARE IS PROVIDED BY THE COPYRIGHT HOLDERS AND CONTRIBUTORS "AS IS"
# AND ANY EXPRESS OR IMPLIED WARRANTIES, INCLUDING, BUT NOT LIMITED TO, THE
# IMPLIED WARRANTIES OF MERCHANTABILITY AND FITNESS FOR A PARTICULAR PURPOSE
# ARE DISCLAIMED. IN NO EVENT SHALL THE COPYRIGHT HOLDER OR CONTRIBUTORS BE
# LIABLE FOR ANY DIRECT, INDIRECT, INCIDENTAL, SPECIAL, EXEMPLARY, OR
# CONSEQUENTIAL DAMAGES (INCLUDING, BUT NOT LIMITED TO, PROCUREMENT OF
# SUBSTITUTE GOODS OR SERVICES; LOSS OF USE, DATA, OR PROFITS; OR BUSINESS
# INTERRUPTION) HOWEVER CAUSED AND ON ANY THEORY OF LIABILITY, WHETHER IN
# CONTRACT, STRICT LIABILITY, OR TORT (INCLUDING NEGLIGENCE OR OTHERWISE)
# ARISING IN ANY WAY OUT OF THE USE OF THIS SOFTWARE, EVEN IF ADVISED OF THE
# POSSIBILITY OF SUCH DAMAGE.

import copy, logging, numpy, openravepy, os, tempfile
from ..util import SetTrajectoryTags
from base import (BasePlanner, PlanningError, UnsupportedPlanningError,
                  PlanningMethod, Tags)
import prpy.kin, prpy.tsr

class CBiRRTPlanner(BasePlanner):
    def __init__(self):
        super(CBiRRTPlanner, self).__init__()
        self.problem = openravepy.RaveCreateProblem(self.env, 'CBiRRT')

        if self.problem is None:
            raise UnsupportedPlanningError('Unable to create CBiRRT module.')

    def __str__(self):
        return 'CBiRRT'

    @PlanningMethod
    def PlanToConfigurations(self, robot, goals, **kw_args):
        """
        Plan to multiple goal configurations with CBiRRT. This adds each goal
        in goals as a root node in the tree and returns a path that reaches one
        of the goals.
        @param robot
        @param goals list of goal configurations
        @return traj output path
        """
        return self.Plan(robot, jointgoals=goals, smoothingitrs=0, **kw_args)

    @PlanningMethod
    def PlanToConfiguration(self, robot, goal, **kw_args):
        """
        Plan to a single goal configuration with CBiRRT.
        @param robot
        @param goal goal configuration
        @return traj output path
        """
        return self.Plan(robot, jointgoals=[goal], smoothingitrs=0, **kw_args)

    @PlanningMethod
    def PlanToEndEffectorPose(self, robot, goal_pose, **kw_args):
        """
        Plan to a desired end-effector pose.
        @param robot
        @param goal desired end-effector pose
        @param psample probability of sampling a goal
        @return traj output path
        """
        #from IPython import embed
        #embed()
        self.ClearIkSolver(robot.GetActiveManipulator())

        manipulator_index = robot.GetActiveManipulatorIndex()
        goal_tsr = prpy.tsr.tsr.TSR(T0_w=goal_pose, manip=manipulator_index)
        tsr_chain = prpy.tsr.tsr.TSRChain(sample_goal=True, TSR=goal_tsr)

        return self.Plan(robot, tsr_chains=[tsr_chain], psample=0.1,
                         smoothingitrs=0, **kw_args)

    @PlanningMethod
    def PlanToEndEffectorOffset(self, robot, direction, distance,
                                smoothingitrs=100, **kw_args):
        """
        Plan to a desired end-effector offset.
        @param robot
        @param direction unit vector in the direction of motion
        @param distance minimum distance in meters
        @param smoothingitrs number of smoothing iterations to run
        @return traj output path
        """
<<<<<<< HEAD
        self.ClearIkSolver(robot.GetActiveManipulator())

=======
>>>>>>> b2d2ca2d
        direction = numpy.array(direction, dtype=float)

        if direction.shape != (3,):
            raise ValueError('Direction must be a three-dimensional vector.')
        if not (distance >= 0):
            raise ValueError('Distance must be non-negative; got {:f}.'.format(
                             distance))

        with robot:
            manip = robot.GetActiveManipulator()
            H_world_ee = manip.GetEndEffectorTransform()

            # 'object frame w' is at ee, z pointed along direction to move
            H_world_w = prpy.kin.H_from_op_diff(H_world_ee[0:3,3], direction)
            H_w_ee = numpy.dot(prpy.kin.invert_H(H_world_w), H_world_ee)
        
            # Serialize TSR string (goal)
            Hw_end = numpy.eye(4)
            Hw_end[2,3] = distance

            goaltsr = prpy.tsr.tsr.TSR(T0_w = numpy.dot(H_world_w,Hw_end), 
                                     Tw_e = H_w_ee, 
                                     Bw = numpy.zeros((6,2)), 
                                     manip = robot.GetActiveManipulatorIndex())
            goal_tsr_chain = prpy.tsr.tsr.TSRChain(sample_goal = True,
                                                 TSRs = [goaltsr])
            # Serialize TSR string (whole-trajectory constraint)
            Bw = numpy.zeros((6,2))
            epsilon = 0.001
            Bw = numpy.array([[-epsilon,            epsilon],
                              [-epsilon,            epsilon],
                              [min(0.0, distance),  max(0.0, distance)],
                              [-epsilon,            epsilon],
                              [-epsilon,            epsilon],
                              [-epsilon,            epsilon]])

            trajtsr = prpy.tsr.tsr.TSR(T0_w = H_world_w, 
                                   Tw_e = H_w_ee, 
                                   Bw = Bw, 
                                   manip = robot.GetActiveManipulatorIndex())
            traj_tsr_chain = prpy.tsr.tsr.TSRChain(constrain=True, TSRs=[trajtsr])
        
        return self.Plan(robot,
            psample=0.1,
            tsr_chains=[goal_tsr_chain, traj_tsr_chain],
            # Smooth since this is a constrained trajectory.
            smoothingitrs=smoothingitrs,
            **kw_args
        )

    @PlanningMethod
    def PlanToTSR(self, robot, tsr_chains, smoothingitrs=100, **kw_args):
        """
        Plan to a goal specified as a list of TSR chains. CBiRRT supports an
        arbitrary list of start, goal, and/or constraint TSR chains. The path
        will be smoothed internally by CBiRRT if one or more constraint TSR
        chains are specified.
        @param robot
        @param tsr_chains list of TSR chains
        @param smoothingitrs number of smoothing iterations to run
        @return traj output path
        """
        psample = None
        is_constrained = False

        for chain in tsr_chains:
            if chain.sample_start or chain.sample_goal:
                psample = 0.1

            if chain.constrain:
                is_constrained = True

        # Only smooth constrained trajectories.
        if not is_constrained:
            smoothingitrs = 0

        return self.Plan(robot,
            psample=psample,
            smoothingitrs=smoothingitrs,
            tsr_chains=tsr_chains,
            **kw_args
        )

    def Plan(self, robot, smoothingitrs=None, timelimit=None, allowlimadj=0,
             jointstarts=None, jointgoals=None, psample=None, tsr_chains=None,
             extra_args=None, **kw_args):
        from openravepy import CollisionOptions, CollisionOptionsStateSaver

        self.env.LoadProblem(self.problem, robot.GetName())

        args = [ 'RunCBiRRT' ]

        if extra_args is not None:
            args += extra_args

        if smoothingitrs is not None:
            if smoothingitrs < 0:
                raise ValueError('Invalid number of smoothing iterations. Value'
                                 'must be non-negative; got  {:d}.'.format(
                                    smoothingitrs))

            args += [ 'smoothingitrs', str(smoothingitrs) ]

        if timelimit is not None:
            if not (timelimit > 0):
                raise ValueError('Invalid value for "timelimit". Limit must be'
                                 ' non-negative; got {:f}.'.format(timelimit))

            args += [ 'timelimit', str(timelimit) ]

        if allowlimadj is not None:
            args += [ 'allowlimadj', str(int(allowlimadj)) ]

        if psample is not None:
            if not (0 <= psample <= 1):
                raise ValueError('Invalid value for "psample". Value must be in'
                                 ' the range [0, 1]; got {:f}.'.format(psample))

            args += [ 'psample', str(psample) ]

        if jointstarts is not None:
            for start_config in jointstarts:
                if len(start_config) != robot.GetActiveDOF():
                    raise ValueError(
                        'Incorrect number of DOFs in start configuration;'
                        ' expected {:d}, got {:d}'.format(
                            robot.GetActiveDOF(), len(start_config)
                        )
                    )
                
                args += ['jointstarts'] + self.serialize_dof_values(start_config)

        if jointgoals is not None:
            for goal_config in jointgoals:
                if len(goal_config) != robot.GetActiveDOF():
                    raise ValueError(
                        'Incorrect number of DOFs in goal configuration;'
                        ' expected {:d}, got {:d}'.format(
                            robot.GetActiveDOF(), len(goal_config)
                        )
                    )
            
                args += ['jointgoals'] + self.serialize_dof_values(goal_config)

        if tsr_chains is not None:
            for tsr_chain in tsr_chains:
                args += [ 'TSRChain', tsr_chain.serialize() ]

        # FIXME: Why can't we write to anything other than cmovetraj.txt or
        # /tmp/cmovetraj.txt with CBiRRT?
        traj_path = 'cmovetraj.txt'
        args += [ 'filename', traj_path ]
        args_str = ' '.join(args)

        with CollisionOptionsStateSaver(self.env.GetCollisionChecker(),
                                        CollisionOptions.ActiveDOFs):
            response = self.problem.SendCommand(args_str, True)

        if not response.strip().startswith('1'):
            raise PlanningError('Unknown error: ' + response)
         
        # Construct the output trajectory.
        with open(traj_path, 'rb') as traj_file:
            traj_xml = traj_file.read()
            traj = openravepy.RaveCreateTrajectory(self.env, 'GenericTrajectory')
            traj.deserialize(traj_xml)

        # Tag the trajectory as constrained if a constraint TSR is present.
        if (tsr_chains is not None
                and any(tsr_chain.constrain for tsr_chain in tsr_chains)):
            SetTrajectoryTags(traj, {Tags.CONSTRAINED: True}, append=True)

        # Strip extraneous groups from the output trajectory.
        # TODO: Where are these groups coming from!?
        cspec = robot.GetActiveConfigurationSpecification('linear')
        openravepy.planningutils.ConvertTrajectorySpecification(traj, cspec)

        return traj

    def ClearIkSolver(self, manip):
        manip.SetIkSolver(None)
        manip.SetLocalToolTransform(manip.GetLocalToolTransform())
        manip.SetIkSolver(None)
        if manip.GetIkSolver() is not None:
            raise ValueError('Unable to clear IkSolver')


    @staticmethod
    def serialize_dof_values(dof_values):
        return [ str(len(dof_values)), 
                 ' '.join([ str(x) for x in dof_values]) ]

   <|MERGE_RESOLUTION|>--- conflicted
+++ resolved
@@ -76,10 +76,6 @@
         @param psample probability of sampling a goal
         @return traj output path
         """
-        #from IPython import embed
-        #embed()
-        self.ClearIkSolver(robot.GetActiveManipulator())
-
         manipulator_index = robot.GetActiveManipulatorIndex()
         goal_tsr = prpy.tsr.tsr.TSR(T0_w=goal_pose, manip=manipulator_index)
         tsr_chain = prpy.tsr.tsr.TSRChain(sample_goal=True, TSR=goal_tsr)
@@ -98,11 +94,6 @@
         @param smoothingitrs number of smoothing iterations to run
         @return traj output path
         """
-<<<<<<< HEAD
-        self.ClearIkSolver(robot.GetActiveManipulator())
-
-=======
->>>>>>> b2d2ca2d
         direction = numpy.array(direction, dtype=float)
 
         if direction.shape != (3,):
@@ -191,6 +182,10 @@
              extra_args=None, **kw_args):
         from openravepy import CollisionOptions, CollisionOptionsStateSaver
 
+        # TODO We may need this work-around because CBiRRT doesn't like it when
+        # an IK solver other than GeneralIK is loaded (e.g. nlopt_ik).
+        #self.ClearIkSolver(robot.GetActiveManipulator())
+
         self.env.LoadProblem(self.problem, robot.GetName())
 
         args = [ 'RunCBiRRT' ]
