#!/usr/bin/env python

# Copyright (c) 2015, Carnegie Mellon University
# All rights reserved.
# Authors: Siddhartha Srinivasa <siddh@cs.cmu.edu>
#
# Redistribution and use in source and binary forms, with or without
# modification, are permitted provided that the following conditions are met:
#
# - Redistributions of source code must retain the above copyright notice, this
#   list of conditions and the following disclaimer.
# - Redistributions in binary form must reproduce the above copyright notice,
#   this list of conditions and the following disclaimer in the documentation
#   and/or other materials provided with the distribution.
# - Neither the name of Carnegie Mellon University nor the names of its
#   contributors may be used to endorse or promote products derived from this
#   software without specific prior written permission.
#
# THIS SOFTWARE IS PROVIDED BY THE COPYRIGHT HOLDERS AND CONTRIBUTORS "AS IS"
# AND ANY EXPRESS OR IMPLIED WARRANTIES, INCLUDING, BUT NOT LIMITED TO, THE
# IMPLIED WARRANTIES OF MERCHANTABILITY AND FITNESS FOR A PARTICULAR PURPOSE
# ARE DISCLAIMED. IN NO EVENT SHALL THE COPYRIGHT HOLDER OR CONTRIBUTORS BE
# LIABLE FOR ANY DIRECT, INDIRECT, INCIDENTAL, SPECIAL, EXEMPLARY, OR
# CONSEQUENTIAL DAMAGES (INCLUDING, BUT NOT LIMITED TO, PROCUREMENT OF
# SUBSTITUTE GOODS OR SERVICES; LOSS OF USE, DATA, OR PROFITS; OR BUSINESS
# INTERRUPTION) HOWEVER CAUSED AND ON ANY THEORY OF LIABILITY, WHETHER IN
# CONTRACT, STRICT LIABILITY, OR TORT (INCLUDING NEGLIGENCE OR OTHERWISE)
# ARISING IN ANY WAY OUT OF THE USE OF THIS SOFTWARE, EVEN IF ADVISED OF THE
# POSSIBILITY OF SUCH DAMAGE.

import logging
import numpy
import openravepy
import time
from .. import util
from base import BasePlanner, PlanningError, PlanningMethod
from enum import Enum
import math

logger = logging.getLogger('planning')


class Status(Enum):
    '''
    TERMINATE - stop, exit gracefully, and return current trajectory
    CACHE_AND_CONTINUE - save the current trajectory and CONTINUE.
                         return the saved trajectory if Exception.
    CONTINUE - keep going
    '''
    TERMINATE = -1
    CACHE_AND_CONTINUE = 0
    CONTINUE = 1


class VectorFieldPlanner(BasePlanner):
    def __init__(self):
        super(VectorFieldPlanner, self).__init__()

    def __str__(self):
        return 'VectorFieldPlanner'

    @PlanningMethod
    def PlanToEndEffectorPose(self, robot, goal_pose, timelimit=5.0,
                              pose_error_tol=0.01, **kw_args):
        """
        Plan to an end effector pose by following a geodesic loss function
        in SE(3) via an optimized Jacobian.

        @param robot
        @param goal_pose desired end-effector pose
        @param timelimit time limit before giving up
        @param pose_error_tol in meters
        @return traj
        """
        manip = robot.GetActiveManipulator()

        def vf_geodesic():
            twist = util.GeodesicTwist(manip.GetEndEffectorTransform(),
                                            goal_pose)
            dqout, tout = util.ComputeJointVelocityFromTwist(
                                robot, twist)
            # Go as fast as possible
            dqout = min(abs(robot.GetDOFVelocityLimits()/dqout))*dqout

            return dqout

        def CloseEnough():
            pose_error = util.GeodesicDistance(
                        manip.GetEndEffectorTransform(),
                        goal_pose)
            if pose_error < pose_error_tol:
                return Status.TERMINATE
            return Status.CONTINUE

        traj = self.FollowVectorField(robot, vf_geodesic, CloseEnough,
                                      timelimit)

        # Flag this trajectory as unconstrained. This overwrites the
        # constrained flag set by FollowVectorField.
        util.SetTrajectoryTags(traj, {'constrained': 'false'}, append=True)
        return traj

    @PlanningMethod
    def PlanToEndEffectorOffset(self, robot, direction, distance,
                                max_distance=None, timelimit=5.0,
                                position_tolerance=0.01,
                                angular_tolerance=0.15,
                                **kw_args):
        """
        Plan to a desired end-effector offset with move-hand-straight
        constraint. movement less than distance will return failure. The motion
        will not move further than max_distance.
        @param robot
        @param direction unit vector in the direction of motion
        @param distance minimum distance in meters
        @param max_distance maximum distance in meters
        @param timelimit timeout in seconds
        @param position_tolerance constraint tolerance in meters
        @param angular_tolerance constraint tolerance in radians
        @return traj
        """
        if distance < 0:
            raise ValueError('Distance must be non-negative.')
        elif numpy.linalg.norm(direction) == 0:
            raise ValueError('Direction must be non-zero')
        elif max_distance is not None and max_distance < distance:
            raise ValueError('Max distance is less than minimum distance.')
        elif position_tolerance < 0:
            raise ValueError('Position tolerance must be non-negative.')
        elif angular_tolerance < 0:
            raise ValueError('Angular tolerance must be non-negative.')

        # Normalize the direction vector.
        direction = numpy.array(direction, dtype='float')
        direction /= numpy.linalg.norm(direction)

        # Default to moving an exact distance.
        if max_distance is None:
            max_distance = distance

        manip = robot.GetActiveManipulator()
        Tstart = manip.GetEndEffectorTransform()

        def vf_straightline():
            twist = util.GeodesicTwist(manip.GetEndEffectorTransform(),
                                            Tstart)
            twist[0:3] = direction
            dqout, tout = util.ComputeJointVelocityFromTwist(
                    robot, twist)

            # Go as fast as possible
            dqout = min(abs(robot.GetDOFVelocityLimits()/dqout))*dqout
            return dqout

        def TerminateMove():
            '''
            Fail if deviation larger than position and angular tolerance.
            Succeed if distance moved is larger than max_distance.
            Cache and continue if distance moved is larger than distance.
            '''
            Tnow = manip.GetEndEffectorTransform()
            error = util.GeodesicError(Tstart, Tnow)
            if numpy.fabs(error[3]) > angular_tolerance:
                raise PlanningError('Deviated from orientation constraint.')
            distance_moved = numpy.dot(error[0:3], direction)
            position_deviation = numpy.linalg.norm(error[0:3] -
                                                   distance_moved*direction)
            if position_deviation > position_tolerance:
                raise PlanningError('Deviated from straight line constraint.')

            if distance_moved > max_distance:
                return Status.TERMINATE

            if distance_moved > distance:
                return Status.CACHE_AND_CONTINUE

            return Status.CONTINUE

        return self.FollowVectorField(robot, vf_straightline, TerminateMove,
                                      timelimit)

    @PlanningMethod
    def FollowVectorField(self, robot, fn_vectorfield, fn_terminate,
                          timelimit=5.0, dt_multiplier=1.0, **kw_args):
        """
        Follow a joint space vectorfield to termination.

        @param robot
        @param fn_vectorfield a vectorfield of joint velocities
        @param fn_terminate custom termination condition
        @param timelimit time limit before giving up
        @param dt_multiplier multiplier of the minimum resolution at which
               the vector field will be followed. Defaults to 1.0.
               Any larger value means the vectorfield will be re-evaluated
               floor(dt_multiplier) steps
        @param kw_args keyword arguments to be passed to fn_vectorfield
        @return traj
        """
        start_time = time.time()

        try:
            with robot:
                manip = robot.GetActiveManipulator()
                robot.SetActiveDOFs(manip.GetArmIndices())
                # Populate joint positions and joint velocities
                cspec = manip.GetArmConfigurationSpecification('quadratic')
                cspec.AddDerivativeGroups(1, False)
                cspec.AddDeltaTimeGroup()
                cspec.ResetGroupOffsets()
                qtraj = openravepy.RaveCreateTrajectory(self.env,
                                                        'GenericTrajectory')
                qtraj.Init(cspec)
                cached_traj = None

                dt_step = min(robot.GetDOFResolutions() /
                              robot.GetDOFVelocityLimits())
                dt_step *= dt_multiplier
                status = fn_terminate()
                while status != Status.TERMINATE:
                    # Check for a timeout.
                    current_time = time.time()
                    if (timelimit is not None and
                            current_time - start_time > timelimit):
                        raise PlanningError('Reached time limit.')

                    dqout = fn_vectorfield()
<<<<<<< HEAD
                    if (numpy.linalg.norm(dqout) < dq_tol):
                        raise PlanningError('Local minimum, \
                                             unable to progress')

                    status = fn_terminate()

                    if status == Status.CACHE_AND_CONTINUE:
                        cached_traj = util.CopyTrajectory(qtraj)

                    if status == Status.TERMINATE:
                        break

                    qnew = q_curr + dqout*dt
                    robot.SetActiveDOFValues(qnew)
=======
                    numsteps = int(math.floor(max(
                        dqout*dt_step/robot.GetDOFResolutions()
                        )))
                    if numsteps == 0:
                        raise PlanningError('Step size too small, '
                                            'unable to progress')
                    dt = dt_step/numsteps

                    for step in xrange(numsteps):
                        # Check for collisions.
                        if self.env.CheckCollision(robot):
                            raise PlanningError('Encountered collision.')
                        if robot.CheckSelfCollision():
                            raise PlanningError('Encountered self-collision.')

                        status = fn_terminate()
                        if status == Status.CACHE_AND_CONTINUE:
                            cached_traj = prpy.util.CopyTrajectory(qtraj)
                        if status == Status.TERMINATE:
                            break

                        # Add to trajectory
                        waypoint = []
                        q_curr = robot.GetActiveDOFValues()
                        waypoint.append(q_curr)       # joint position
                        waypoint.append(dqout)        # joint velocity
                        waypoint.append([dt])    # delta time
                        waypoint = numpy.concatenate(waypoint)
                        qtraj.Insert(qtraj.GetNumWaypoints(), waypoint)
                        qnew = q_curr + dt*dqout
                        robot.SetActiveDOFValues(qnew)
>>>>>>> 48007ea4

        except PlanningError as e:
            if cached_traj is not None:
                logger.warning('Terminated early: %s', e.message)
                return cached_traj
            else:
                raise

        SetTrajectoryTags(qtraj, {
            'constrained': 'true',
            'timed': 'true'
        }, append=True)

        return qtraj<|MERGE_RESOLUTION|>--- conflicted
+++ resolved
@@ -224,22 +224,6 @@
                         raise PlanningError('Reached time limit.')
 
                     dqout = fn_vectorfield()
-<<<<<<< HEAD
-                    if (numpy.linalg.norm(dqout) < dq_tol):
-                        raise PlanningError('Local minimum, \
-                                             unable to progress')
-
-                    status = fn_terminate()
-
-                    if status == Status.CACHE_AND_CONTINUE:
-                        cached_traj = util.CopyTrajectory(qtraj)
-
-                    if status == Status.TERMINATE:
-                        break
-
-                    qnew = q_curr + dqout*dt
-                    robot.SetActiveDOFValues(qnew)
-=======
                     numsteps = int(math.floor(max(
                         dqout*dt_step/robot.GetDOFResolutions()
                         )))
@@ -271,7 +255,6 @@
                         qtraj.Insert(qtraj.GetNumWaypoints(), waypoint)
                         qnew = q_curr + dt*dqout
                         robot.SetActiveDOFValues(qnew)
->>>>>>> 48007ea4
 
         except PlanningError as e:
             if cached_traj is not None:
